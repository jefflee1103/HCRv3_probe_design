# Hybridisation Chain Reaction (HCR) split probe designer

<<<<<<< HEAD
Designs third-generation HCR probes (HCRv3, split-probes) and attaches split initiator sequences.
* B1-5, Choi 2014 ACS Nano
* B7, B9-10, B13-15, B17, Y Wang 2020 BioRxiv 

=======
[![DOI](https://zenodo.org/badge/511863830.svg)](https://zenodo.org/doi/10.5281/zenodo.10491693)

Designs third-generation HCR probes (HCRv3, split-probes) and attaches split initiator sequences (HCR B1-B5).
>>>>>>> cc5dbc79
Please see user manual PDF file for a detailed guide. 

## Installation

### Download the entire repo

### Install BLAST

Install BLAST from https://ftp.ncbi.nlm.nih.gov/blast/executables/blast+/LATEST/. Use *.dmg file for Mac. Then check that `R` can find the installed BLAST. If it can't, add the BLAST installation path to R system path using `Sys.setenv(PATH = paste(Sys.getenv("PATH"), path/to/blast/bin, sep = .Platform$path.sep))`.  

    Sys.which("blastn") # should say sth like "/usr/local/ncbi/blast/bin/blastn" 

#### Install R wrapper for BLAST

For **Linux only**, install `libpq-dev` on your linux machine. Not required for MacOS.  

    sudo apt-get install libpq-dev

Install `metablastr` and dependencies (https://github.com/drostlab/metablastr) in `R`. Make sure your Mac has XCode installed in order to install `devtools`.

    # if (!requireNamespace("BiocManager", quietly = TRUE))
    # install.packages("BiocManager")

    BiocManager::install(c("Biostrings", "GenomicFeatures", "GenomicRanges", "Rsamtools", "IRanges", "rtracklayer", "biomaRt"))

    # install.packages("devtools")
    devtools::install_github("HajkD/metablastr", build_vignettes = TRUE, dependencies = TRUE)

Decompress the BLAST database fasta file and copy/unzip to a desired directory. D.mel BLAST database based on ENSEMBL v99 is provided in this repo. Message me for Human and Mouse BLAST databases. 

    # cd to the repo directory
    gzip -cd data/BLAST/Dmel_BLASTdb_ens99.fa.gz > /path/to/desired/directory

#### Install other R packages

    install.packages(c("tidyverse", "furrr", "patchwork", "valr"))

## Usage

Follow the `HCRv3_probe_design_workbook.qmd` workflow. Input target sequence can be supplied as a FASTA file, or manually paste the sequence to `target_raw` variable. The desginer automatically removes empty characters and it is not case-sensitive. Either DNA or RNA sequence can be used as input. 

See Zenodo publication for a more detailed user manual.

## Output

If ran successfully, there will be five outputs in a named output folder:

    probes.txt          : final probe sequences to order
    probes.pdf          : placing of probes along the target RNA sequence
    details.csv         : thermodynamics and other calculated values of the final probes
    params.txt          : parameters used for the design
    rawblastoutput.csv  : Raw blast output of candidate probes <|MERGE_RESOLUTION|>--- conflicted
+++ resolved
@@ -1,15 +1,11 @@
 # Hybridisation Chain Reaction (HCR) split probe designer
 
-<<<<<<< HEAD
+[![DOI](https://zenodo.org/badge/511863830.svg)](https://zenodo.org/doi/10.5281/zenodo.10491693)
+
 Designs third-generation HCR probes (HCRv3, split-probes) and attaches split initiator sequences.
 * B1-5, Choi 2014 ACS Nano
 * B7, B9-10, B13-15, B17, Y Wang 2020 BioRxiv 
 
-=======
-[![DOI](https://zenodo.org/badge/511863830.svg)](https://zenodo.org/doi/10.5281/zenodo.10491693)
-
-Designs third-generation HCR probes (HCRv3, split-probes) and attaches split initiator sequences (HCR B1-B5).
->>>>>>> cc5dbc79
 Please see user manual PDF file for a detailed guide. 
 
 ## Installation
